--- conflicted
+++ resolved
@@ -418,15 +418,9 @@
     result.y = center.getY();
     measRecord.set(_centroidKey, result); // better than NaN
 
-<<<<<<< HEAD
-    typedef typename afw::image::Exposure<float>::MaskedImageT MaskedImageT;
-    typedef typename MaskedImageT::Image ImageT;
-    typedef typename MaskedImageT::Variance VarianceT;
-=======
     typedef afw::image::Exposure<float>::MaskedImageT MaskedImageT;
     typedef MaskedImageT::Image ImageT;
     typedef MaskedImageT::Variance VarianceT;
->>>>>>> a039d34d
 
     MaskedImageT const& mimage = exposure.getMaskedImage();
     ImageT const& image = *mimage.getImage();
